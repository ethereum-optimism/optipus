import './setup'

/* External Imports */
import { getLogger, keccak256FromUtf8, sleep } from '@eth-optimism/core-utils'
import {
  CHAIN_ID,
  GAS_LIMIT,
  DefaultL2NodeService,
  GethSubmission,
  L2NodeService,
} from '@eth-optimism/rollup-core'

import { Contract, ContractFactory, Wallet } from 'ethers'
import { UnsignedTransaction } from 'ethers/utils'
import { JsonRpcProvider, Provider, TransactionReceipt } from 'ethers/providers'

import * as SimpleStorageContract from '../build/SimpleStorage.json'

const log = getLogger('rollup-workflow-test')

const getDeployTx = (wallet: Wallet): UnsignedTransaction => {
  const factory = new ContractFactory(
    SimpleStorageContract.abi,
    SimpleStorageContract.bytecode,
    wallet
  )

  const deployTx = factory.getDeployTransaction()
  deployTx.gasPrice = 0
  return deployTx
}

describe('Test Sending Transactions Directly To L2', () => {
  let wallet: Wallet
  let provider: Provider
  let simpleStorage: Contract
  const gethNodeUrl: string = 'http://0.0.0.0:8545'

  describe('Sending transactions to L2 Geth', () => {
    before(async () => {
      provider = new JsonRpcProvider(gethNodeUrl)
      wallet = Wallet.createRandom().connect(provider)

      log.debug(`connected to provider at ${gethNodeUrl}`)
      const deployTx = getDeployTx(wallet)

      const res = await wallet.sendTransaction(deployTx)
      log.debug(`Deploy tx sent. Hash: ${res.hash}`)
      const receipt: TransactionReceipt = await provider.waitForTransaction(
        res.hash
      )
      receipt.status.should.equal(1, `Deploy transaction failed`)

      log.debug(`Contract deployed. Address: ${receipt.contractAddress}`)

      simpleStorage = new Contract(
        receipt.contractAddress, //'0x6151c37e5F46349B405fEF2839D1B8183ff517C0',
        SimpleStorageContract.abi,
        wallet
      )
    })

    const numTxsToSend: number = 50
    it(`Sets storage ${numTxsToSend} times`, async () => {
      const key: string = 'test'
<<<<<<< HEAD
      for (let i = 0; i < numTxsToSend; i++) {
=======
      for (let i = 0; i < 20; i++) {
>>>>>>> d70bb9a4
        log.debug(`Sending tx to set storage key ${key}`)
        const res = await simpleStorage.setStorage(key, `${key}${i}`)
        await sleep(1)
      }
    }).timeout(100_000)
  })

  describe.skip('Sending Rollup Transactions', () => {
    let l2NodeService: L2NodeService

    beforeEach(async () => {
      provider = new JsonRpcProvider(gethNodeUrl, CHAIN_ID)
      // Address for wallet: 0x6a399F0A626A505e2F6C2b5Da181d98D722dC86D
      wallet = new Wallet(
        'efb6aa1f37082ac40884a340684672ccbb5a4e6000860953afcf73c90c33e4f9',
        provider
      )
      l2NodeService = new DefaultL2NodeService(wallet)
    })

    it('Sends RollupTransactions to geth eth_sendRollupTransactions endpoint', async () => {
      const deployTx = getDeployTx(wallet)

      const gethSubmission: GethSubmission = {
        submissionNumber: 1,
        timestamp: 1,
        blockNumber: 1,
        rollupTransactions: [
          {
            l1RollupTxId: 1,
            indexWithinSubmission: 1,
            gasLimit: GAS_LIMIT,
            nonce: await wallet.getTransactionCount(),
            sender: Wallet.createRandom().address,
            target: deployTx.to,
            calldata: deployTx.data.toString(),
            l1Timestamp: 1,
            l1BlockNumber: 1,
            l1TxHash: keccak256FromUtf8('tx hash'),
            l1TxIndex: 0,
            l1TxLogIndex: 0,
            queueOrigin: 1,
          },
        ],
      }

      await l2NodeService.sendGethSubmission(gethSubmission)
    })
  })
})<|MERGE_RESOLUTION|>--- conflicted
+++ resolved
@@ -63,11 +63,7 @@
     const numTxsToSend: number = 50
     it(`Sets storage ${numTxsToSend} times`, async () => {
       const key: string = 'test'
-<<<<<<< HEAD
       for (let i = 0; i < numTxsToSend; i++) {
-=======
-      for (let i = 0; i < 20; i++) {
->>>>>>> d70bb9a4
         log.debug(`Sending tx to set storage key ${key}`)
         const res = await simpleStorage.setStorage(key, `${key}${i}`)
         await sleep(1)
