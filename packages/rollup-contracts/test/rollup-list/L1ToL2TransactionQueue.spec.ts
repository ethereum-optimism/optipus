import '../setup'

/* External Imports */
import { getLogger, TestUtils } from '@eth-optimism/core-utils'
import { createMockProvider, deployContract, getWallets } from 'ethereum-waffle'

/* Logging */
const log = getLogger('l1-to-l2-tx-queue', true)

/* Contract Imports */
import * as L1ToL2TransactionQueue from '../../build/L1ToL2TransactionQueue.json'
import * as RollupMerkleUtils from '../../build/RollupMerkleUtils.json'

/* Begin tests */
describe('L1ToL2TransactionQueue', () => {
  const provider = createMockProvider()
  const [
    wallet,
    l1ToL2TransactionPasser,
    canonicalTransactionChain,
  ] = getWallets(provider)
  const defaultTx = '0x1234'
  let l1ToL2TxQueue
  let rollupMerkleUtils

  /* Link libraries before tests */
  before(async () => {
    rollupMerkleUtils = await deployContract(wallet, RollupMerkleUtils, [], {
      gasLimit: 6700000,
    })
  })

  /* Deploy a new RollupChain before each test */
  beforeEach(async () => {
    l1ToL2TxQueue = await deployContract(
      wallet,
      L1ToL2TransactionQueue,
      [
        rollupMerkleUtils.address,
        l1ToL2TransactionPasser.address,
        canonicalTransactionChain.address,
      ],
      {
        gasLimit: 6700000,
      }
    )
  })

  describe('enqueueBatch() ', async () => {
    it('should allow enqueue from l1ToL2TransactionPasser', async () => {
      await l1ToL2TxQueue.connect(l1ToL2TransactionPasser).enqueueTx(defaultTx) // Did not throw... success!
      const batchesLength = await l1ToL2TxQueue.getBatchHeadersLength()
      batchesLength.should.equal(1)
    })
    it('should not allow enqueue from other address', async () => {
<<<<<<< HEAD
      await l1ToL2TxQueue
        .enqueueTx(defaultTx)
        .should.be.revertedWith(
          'VM Exception while processing transaction: revert Message sender does not have permission to enqueue'
        )
=======
      await TestUtils.assertRevertsAsync(
        'Message sender does not have permission to enqueue',
        async () => {
          await l1ToL2TxQueue.enqueueTx(defaultTx)
        }
      )
>>>>>>> 6ab9d836
    })
  })

  describe('dequeue() ', async () => {
    it('should allow dequeue from canonicalTransactionChain', async () => {
      await l1ToL2TxQueue.connect(l1ToL2TransactionPasser).enqueueTx(defaultTx)
      await l1ToL2TxQueue.connect(canonicalTransactionChain).dequeue()
      const batchesLength = await l1ToL2TxQueue.getBatchHeadersLength()
      batchesLength.should.equal(1)
      const { txHash, timestamp } = await l1ToL2TxQueue.batchHeaders(0)
      txHash.should.equal(
        '0x0000000000000000000000000000000000000000000000000000000000000000'
      )
      timestamp.should.equal(0)
      const front = await l1ToL2TxQueue.front()
      front.should.equal(1)
    })
    it('should not allow dequeue from other address', async () => {
      await l1ToL2TxQueue.connect(l1ToL2TransactionPasser).enqueueTx(defaultTx)
<<<<<<< HEAD
      await l1ToL2TxQueue
        .dequeue()
        .should.be.revertedWith(
          'VM Exception while processing transaction: revert Message sender does not have permission to dequeue'
        )
=======

      await TestUtils.assertRevertsAsync(
        'Message sender does not have permission to dequeue',
        async () => {
          await l1ToL2TxQueue.dequeue()
        }
      )
>>>>>>> 6ab9d836
    })
  })
})<|MERGE_RESOLUTION|>--- conflicted
+++ resolved
@@ -53,20 +53,12 @@
       batchesLength.should.equal(1)
     })
     it('should not allow enqueue from other address', async () => {
-<<<<<<< HEAD
-      await l1ToL2TxQueue
-        .enqueueTx(defaultTx)
-        .should.be.revertedWith(
-          'VM Exception while processing transaction: revert Message sender does not have permission to enqueue'
-        )
-=======
       await TestUtils.assertRevertsAsync(
         'Message sender does not have permission to enqueue',
         async () => {
           await l1ToL2TxQueue.enqueueTx(defaultTx)
         }
       )
->>>>>>> 6ab9d836
     })
   })
 
@@ -86,21 +78,12 @@
     })
     it('should not allow dequeue from other address', async () => {
       await l1ToL2TxQueue.connect(l1ToL2TransactionPasser).enqueueTx(defaultTx)
-<<<<<<< HEAD
-      await l1ToL2TxQueue
-        .dequeue()
-        .should.be.revertedWith(
-          'VM Exception while processing transaction: revert Message sender does not have permission to dequeue'
-        )
-=======
-
       await TestUtils.assertRevertsAsync(
         'Message sender does not have permission to dequeue',
         async () => {
           await l1ToL2TxQueue.dequeue()
         }
       )
->>>>>>> 6ab9d836
     })
   })
 })