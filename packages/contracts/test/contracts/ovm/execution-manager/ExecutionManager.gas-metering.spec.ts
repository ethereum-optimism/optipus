--- conflicted
+++ resolved
@@ -1,5 +1,3 @@
-<<<<<<< HEAD
-=======
 import '../../../setup'
 
 /* External Imports */
@@ -399,5 +397,4 @@
       }).timeout(30000)
     }
   })
-})
->>>>>>> f7a8abe7
+})