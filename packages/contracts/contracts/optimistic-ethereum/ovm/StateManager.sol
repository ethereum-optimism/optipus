pragma solidity ^0.5.0;
pragma experimental ABIEncoderV2;

/**
 * @title StateManager
 * @notice The StateManager is a simple abstraction which can be extended by
 *         either the Stateful client or the stateless client so that both can
 *         share the same Execution Manager.
 */
contract StateManager {
    // Storage
    function getStorage(address _ovmContractAddress, bytes32 _slot) external returns(bytes32);
<<<<<<< HEAD
=======
    function getStorageView(address _ovmContractAddress, bytes32 _slot) external view returns(bytes32);
>>>>>>> 88b56728
    function setStorage(address _ovmContractAddress, bytes32 _slot, bytes32 _value) external;

    // Nonces (this is used during contract creation to determine the contract address)
    function getOvmContractNonce(address _ovmContractAddress) external returns(uint);
<<<<<<< HEAD
=======
    function getOvmContractNonceView(address _ovmContractAddress) external view returns(uint);
>>>>>>> 88b56728
    function setOvmContractNonce(address _ovmContractAddress, uint _value) external;
    function incrementOvmContractNonce(address _ovmContractAddress) external;

    // Contract code storage / contract address retrieval
    function associateCodeContract(address _ovmContractAddress, address _codeContractAddress) public;
<<<<<<< HEAD
    function associateCreatedContract(address _ovmContractAddress) public;
=======
    function registerCreatedContract(address _ovmContractAddress) public;
>>>>>>> 88b56728
    function getCodeContractAddressFromOvmAddress(address _ovmContractAddress) external view returns(address);
    function getOvmAddressFromCodeContractAddress(address _codeContractAddress) external view returns(address);
    function getCodeContractBytecode(
        address _codeContractAddress
    ) public view returns (bytes memory codeContractBytecode);
    function getCodeContractHash(address _codeContractAddress) external view returns (bytes32 _codeContractHash);
}<|MERGE_RESOLUTION|>--- conflicted
+++ resolved
@@ -10,28 +10,18 @@
 contract StateManager {
     // Storage
     function getStorage(address _ovmContractAddress, bytes32 _slot) external returns(bytes32);
-<<<<<<< HEAD
-=======
     function getStorageView(address _ovmContractAddress, bytes32 _slot) external view returns(bytes32);
->>>>>>> 88b56728
     function setStorage(address _ovmContractAddress, bytes32 _slot, bytes32 _value) external;
 
     // Nonces (this is used during contract creation to determine the contract address)
     function getOvmContractNonce(address _ovmContractAddress) external returns(uint);
-<<<<<<< HEAD
-=======
     function getOvmContractNonceView(address _ovmContractAddress) external view returns(uint);
->>>>>>> 88b56728
     function setOvmContractNonce(address _ovmContractAddress, uint _value) external;
     function incrementOvmContractNonce(address _ovmContractAddress) external;
 
     // Contract code storage / contract address retrieval
     function associateCodeContract(address _ovmContractAddress, address _codeContractAddress) public;
-<<<<<<< HEAD
-    function associateCreatedContract(address _ovmContractAddress) public;
-=======
     function registerCreatedContract(address _ovmContractAddress) public;
->>>>>>> 88b56728
     function getCodeContractAddressFromOvmAddress(address _ovmContractAddress) external view returns(address);
     function getOvmAddressFromCodeContractAddress(address _codeContractAddress) external view returns(address);
     function getCodeContractBytecode(
