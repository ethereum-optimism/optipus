--- conflicted
+++ resolved
@@ -1,18 +1,6 @@
 pragma solidity ^0.5.0;
 pragma experimental ABIEncoderV2;
 
-<<<<<<< HEAD
-/* Internal Imports */
-import { DataTypes } from "../utils/DataTypes.sol";
-import { RLPWriter } from "../utils/RLPWriter.sol";
-import { StateCommitmentChain } from "../chain/StateCommitmentChain.sol";
-import { CanonicalTransactionChain } from "../chain/CanonicalTransactionChain.sol";
-import { ExecutionManager } from "./ExecutionManager.sol";
-import { StateTransitioner } from "./StateTransitioner.sol";
-import { IStateTransitioner } from "./interfaces/IStateTransitioner.sol";
-import { StubStateTransitioner } from "./test-helpers/StubStateTransitioner.sol";
-import { TransactionParser } from "./TransactionParser.sol";
-=======
 /* Contract Imports */
 import { StateCommitmentChain } from "../chain/StateCommitmentChain.sol";
 import { CanonicalTransactionChain } from "../chain/CanonicalTransactionChain.sol";
@@ -27,292 +15,25 @@
 
 /* Testing Imports */
 import { StubStateTransitioner } from "./test-helpers/StubStateTransitioner.sol";
->>>>>>> 88b56728
 
 /**
  * @title FraudVerifier
  * @notice Manages fraud proof verification and modifies the state commitment
  * chain in the case that a transaction is shown to be invalid.
  */
-<<<<<<< HEAD
-contract FraudVerifier {
-=======
 contract FraudVerifier is ContractResolver {
->>>>>>> 88b56728
     /*
      * Contract Variables
      */
 
-<<<<<<< HEAD
-    ExecutionManager executionManager;
-    StateCommitmentChain stateCommitmentChain;
-    CanonicalTransactionChain canonicalTransactionChain;
     mapping (uint256 => IStateTransitioner) public stateTransitioners;
 
-    bool isTest;
-=======
-    mapping (uint256 => IStateTransitioner) public stateTransitioners;
-
->>>>>>> 88b56728
 
     /*
      * Constructor
      */
 
     /**
-<<<<<<< HEAD
-     * @param _executionManagerAddress Address of the ExecutionManager to use
-     * during the execution of transactions suspected to be fraudulent.
-     * @param _stateCommitmentChainAddress Address of the StateCommitmentChain
-     * to read state roots from and write to in the case that a fraud proof is
-     * successfully verified.
-     */
-    constructor(
-        address _executionManagerAddress,
-        address _stateCommitmentChainAddress,
-        address _canonicalTransactionChainAddress,
-        bool _isTest
-    ) public {
-        executionManager = ExecutionManager(_executionManagerAddress);
-        stateCommitmentChain = StateCommitmentChain(_stateCommitmentChainAddress);
-        canonicalTransactionChain = CanonicalTransactionChain(_canonicalTransactionChainAddress);
-
-        isTest = _isTest;
-    }
-
-
-    /*
-     * Public Functions
-     */
-
-    /**
-     * @notice Initializes the fraud proof verification process. Creates a new
-     * StateTransitioner instance if none already exists for the given state
-     * transition index.
-     * @param _preStateTransitionIndex Index of the state transition suspected
-     * to be fraudulent.
-     * @param _preStateRoot Root of the state trie before the state transition
-     * was executed.
-     * @param _preStateRootProof Inclusion proof for the given pre-state root.
-     * Since state roots are submitted in batches and merklized, we cannot
-     * simply read the state roots from the StateCommitmentChain.
-     * @param _transactionData Data for the transaction suspected to be
-     * fraudulent.
-     * @param _transactionProof Inclusion proof for the given transaction data.
-     * Since transactions are submitted in batches and merklized, we cannot
-     * simply read the state roots from the CanonicalTransactionChain.
-     */
-    function initializeFraudVerification(
-        uint256 _preStateTransitionIndex,
-        bytes32 _preStateRoot,
-        DataTypes.StateElementInclusionProof memory _preStateRootProof,
-        DataTypes.OVMTransactionData memory _transactionData,
-        DataTypes.TxElementInclusionProof memory _transactionProof
-    ) public {
-        // For user convenience; no point in carrying out extra work here if a
-        // StateTransitioner instance already exists for the given state
-        // transition index. Return early to save the user some gas.
-        if (hasStateTransitioner(_preStateTransitionIndex, _preStateRoot)) {
-            return;
-        }
-
-        require(
-            verifyStateRoot(
-                _preStateRoot,
-                _preStateTransitionIndex,
-                _preStateRootProof
-            ),
-            "Provided pre-state root inclusion proof is invalid."
-        );
-
-        require(
-            verifyTransaction(
-                _transactionData,
-                _preStateTransitionIndex,
-                _transactionProof
-            ),
-            "Provided transaction data is invalid."
-        );
-
-        // Note that a StateTransitioner may be overwritten when a state root
-        // *before* its pre-state root is shown to be fraudulent. This would
-        // invalidate the old StateTransitioner, creating the need to
-        // initialize a new one with the correct pre-state root. A case like
-        // this is handled by the hasStateTransitioner check above, which would
-        // fail when the existing StateTransitioner's pre-state root does not
-        // match the provided one.
-        if (isTest) {
-            stateTransitioners[_preStateTransitionIndex] = new StubStateTransitioner(
-                _preStateTransitionIndex,
-                _preStateRoot,
-                TransactionParser.getTransactionHash(_transactionData),
-                address(executionManager)
-            );
-        } else {
-            stateTransitioners[_preStateTransitionIndex] = new StateTransitioner(
-                _preStateTransitionIndex,
-                _preStateRoot,
-                TransactionParser.getTransactionHash(_transactionData),
-                address(executionManager)
-            );
-        }
-    }
-
-    /**
-     * @notice Finalizes the fraud verification process. Checks that the state
-     * transitioner has executed the transition to completion and that the
-     * resulting state root differs from the one previous published.
-     * @param _preStateTransitionIndex Index of the state transition suspected
-     * to be fraudulent.
-     * @param _postStateRoot Published root of the state trie after the state
-     * transition was executed. If the transition was indeed fraudulent, then
-     * this root will differ from the one computed by the StateTransitioner.
-     * @param _postStateRootProof Inclusion proof for the given pre-state root.
-     * Since state roots are submitted in batches and merklized, we cannot
-     * simply read the state roots from the StateCommitmentChain.
-     */
-    function finalizeFraudVerification(
-        uint256 _preStateTransitionIndex,
-        bytes32 _preStateRoot,
-        DataTypes.StateElementInclusionProof memory _preStateRootProof,
-        bytes32 _postStateRoot,
-        DataTypes.StateElementInclusionProof memory _postStateRootProof
-    ) public {
-        IStateTransitioner stateTransitioner = stateTransitioners[_preStateTransitionIndex];
-
-        // Fraud cannot be verified until the StateTransitioner has fully
-        // executed the given state transition. Otherwise, the
-        // StateTransitioner will always report an invalid root.
-        require(
-            stateTransitioner.isComplete(),
-            "State transition process has not been completed."
-        );
-
-        // We want the StateTransitioner to be reusable in the case that yet
-        // another invalid state root is published for the post-state. This
-        // saves users the gas cost of executing the entire state transition
-        // more than once. However, if a state root *before* the pre-state root
-        // was found to be fraudulent, then the StateTransitioner is no longer
-        // valid (since its execution is based on an outdated pre-state root).
-        // We therefore need to check that the StateTransitioner was based on
-        // the given pre-state root and that the pre-state root is still part
-        // of the StateCommitmentChain.
-        require(
-            _preStateRoot == stateTransitioner.preStateRoot(),
-            "Provided pre-state root does not match StateTransitioner."
-        );
-        require(
-            verifyStateRoot(
-                _preStateRoot,
-                _preStateTransitionIndex,
-                _preStateRootProof
-            ),
-            "Provided pre-state root inclusion proof is invalid."
-        );
-
-        require(
-            verifyStateRoot(
-                _postStateRoot,
-                _preStateTransitionIndex + 1,
-                _postStateRootProof
-            ),
-            "Provided post-state root inclusion proof is invalid."
-        );
-
-        // State transitions are fraudlent when the state root published to the
-        // StateCommitmentChain differs from the one computed by the
-        // StateTransitioner.
-        require(
-            _postStateRoot != stateTransitioner.stateRoot(),
-            "State transition has not been proven fraudulent."
-        );
-
-        // If we're here, then the state transition was found to be fraudulent.
-        // We therefore need to remove all state roots from the
-        // StateCommitmentChain after (and including) the fraudulent root.
-        // However, since state roots are submitted in batches, we'll actually
-        // need to remove all *batches* after (and including) the one in which
-        // the fraudulent root was published.
-        stateCommitmentChain.deleteAfterInclusive(
-            _postStateRootProof.batchIndex,
-            _postStateRootProof.batchHeader
-        );
-    }
-
-    /**
-     * @notice Utility; checks whether a StateTransitioner exists for a given
-     * state transition index. Can be used by clients to preemtively avoid
-     * attempts to initialize the same StateTransitioner multiple times.
-     * @param _stateTransitionIndex Index of the state transition suspected to
-     * be fraudulent.
-     * @param _preStateRoot Pre-state root used to initialize the transitioner.
-     * @return `true` if a StateTransitioner exists, `false` otherwise.
-     */
-    function hasStateTransitioner(
-        uint256 _stateTransitionIndex,
-        bytes32 _preStateRoot
-    ) public view returns (bool) {
-        IStateTransitioner stateTransitioner = stateTransitioners[_stateTransitionIndex];
-
-        return (
-            (address(stateTransitioner) != address(0x0)) &&
-            (stateTransitioner.preStateRoot() == _preStateRoot)
-        );
-    }
-
-
-    /*
-     * Internal Functions
-     */
-
-    /**
-     * @notice Utility; verifies that a given state root is valid. Mostly just
-     * a convenience wrapper around the current verification method within
-     * StateCommitmentChain.
-     * @param _stateRoot State trie root to prove is included in the commitment
-     * chain.
-     * @param _stateRootIndex Global index of the state root within the list of
-     * all state roots.
-     * @param _stateRootProof Inclusion proof for the given state root and
-     * index pair.
-     * @return `true` if the root exists within the StateCommitmentChain,
-     * `false` otherwise.
-     */
-    function verifyStateRoot(
-        bytes32 _stateRoot,
-        uint256 _stateRootIndex,
-        DataTypes.StateElementInclusionProof memory _stateRootProof
-    ) internal view returns (bool) {
-        return stateCommitmentChain.verifyElement(
-            abi.encodePacked(_stateRoot),
-            _stateRootIndex,
-            _stateRootProof
-        );
-    }
-
-    /**
-     * @notice Utility; verifies that a given transaction is valid. Mostly just
-     * a convenience wrapper around the current verification method within
-     * CanonicalTransactionChain.
-     * @param _transaction OVM transaction data to verify.
-     * @param _transactionIndex Global index of the transaction within the list
-     * of all transactions
-     * @param _transactionProof Inclusion proof for the given transaction and
-     * index pair.
-     * @return `true` if the transaction exists within the
-     * CanonicalTransactionChain, `false` otherwise.
-     */
-    function verifyTransaction(
-        DataTypes.OVMTransactionData memory _transaction,
-        uint256 _transactionIndex,
-        DataTypes.TxElementInclusionProof memory _transactionProof
-    ) internal view returns (bool) {
-        return canonicalTransactionChain.verifyElement(
-            TransactionParser.encodeTransactionData(_transaction),
-            _transactionIndex,
-            _transactionProof
-        );
-=======
      * @param _addressResolver Address of the AddressResolver contract.
      */
     constructor(
@@ -595,6 +316,5 @@
         returns (StateCommitmentChain)
     {
         return StateCommitmentChain(resolveContract("StateCommitmentChain"));
->>>>>>> 88b56728
     }
 }