--- conflicted
+++ resolved
@@ -351,7 +351,6 @@
     })
   }
 
-<<<<<<< HEAD
   public async getStateRoot(): Promise<Buffer> {
     return this.tree.getRootHash()
   }
@@ -393,14 +392,12 @@
     }
   }
 
-=======
   /**
    * Gets the balances for the provided address.
    *
    * @param address The address in question
    * @returns The provided address's balances
    */
->>>>>>> 986cf836
   private async getBalances(address: string): Promise<Balances> {
     const key: BigNumber = this.getAddressKey(address)
 
