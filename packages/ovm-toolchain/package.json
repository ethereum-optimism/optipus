{
  "name": "@eth-optimism/ovm-toolchain",
  "version": "0.0.1-alpha.2",
  "private": true,
  "description": "Wrappers for Ethereum dev tools",
  "main": "build/index.js",
  "files": [
    "build/**/*.js"
  ],
  "workspaces": {
    "nohoist": [
      "**/@nomiclabs",
      "**/@nomiclabs/**",
      "**/typescript",
      "**/typescript/**",
      "**/ts-node",
      "**/ts-node/**"
    ]
  },
  "scripts": {
    "all": "yarn clean && yarn build && yarn test && yarn fix && yarn lint",
    "lint": "tslint --format stylish --project .",
    "fix": "prettier --config ../../prettier-config.json --write \"index.ts\" \"{deploy,test,src,bin}/**/*.ts\"",
    "build": "yarn run build:waffle && yarn run build:typescript",
    "build:waffle": "waffle \"test/config/waffle-config.json\"",
    "build:typescript": "tsc -p .",
    "clean": "rimraf build/",
    "test": "yarn run test:truffle && yarn run test:waffle-v2 && yarn run test:buidler",
    "test:truffle": "truffle test \"test/test-truffle/erc20.spec.js\" --config \"test/config/truffle-config.js\"",
    "test:waffle-v2": "waffle \"test/config/waffle-config.json\" && mocha --require source-map-support/register --require ts-node/register \"test/test-waffle-v2/**/*.spec.ts\" --timeout 10000",
    "test:buidler": "buidler test --ovm",
    "test:buidler:native": "buidler test --ovm --native"
  },
  "keywords": [
    "optimistic",
    "rollup",
    "group",
    "ethereum",
    "smart",
    "contract"
  ],
  "author": "Optimism",
  "license": "MIT",
  "repository": {
    "type": "git",
    "url": "https://github.com/ethereum-optimism/optimism-monorepo.git"
  },
  "publishConfig": {
    "access": "public"
  },
  "devDependencies": {
    "@eth-optimism/solc": "^0.5.16-alpha.0",
    "@nomiclabs/buidler": "^1.4.4",
    "@nomiclabs/buidler-ethers": "^2.0.0",
    "@nomiclabs/buidler-waffle": "^2.0.0",
    "@types/chai": "^4.1.7",
    "@types/mocha": "^5.2.6",
    "@types/node": "^11.11.3",
    "chai": "^4.2.0",
    "chai-as-promised": "^7.1.1",
    "ethereumjs-util": "^7.0.4",
    "ganache-core": "^2.11.2",
    "mocha": "^6.0.2",
    "rimraf": "^2.6.3",
    "truffle": "^5.1.41",
    "ts-node": "^8.10.2",
    "typescript": "^3.3.3333",
    "web3": "^1.2.11"
  },
  "dependencies": {
    "@eth-optimism/core-utils": "^0.0.1-alpha.27",
<<<<<<< HEAD
=======
    "@eth-optimism/rollup-contracts": "^0.0.1-alpha.29",
    "@eth-optimism/solc-transpiler": "^0.0.1-alpha.28",
>>>>>>> 753e2cd7
    "@nomiclabs/buidler": "^1.4.4",
    "bn.js": "^5.1.3",
    "child_process": "^1.0.2",
    "ethereum-waffle-v2": "npm:ethereum-waffle@2",
    "ethereum-waffle-v3": "npm:ethereum-waffle@3",
    "ethereumjs-ovm": "git+https://github.com/ethereum-optimism/ethereumjs-vm",
    "ethers-v4": "npm:ethers@4",
    "ethers-v5": "npm:ethers@5.0.7"
  }
}<|MERGE_RESOLUTION|>--- conflicted
+++ resolved
@@ -69,11 +69,7 @@
   },
   "dependencies": {
     "@eth-optimism/core-utils": "^0.0.1-alpha.27",
-<<<<<<< HEAD
-=======
     "@eth-optimism/rollup-contracts": "^0.0.1-alpha.29",
-    "@eth-optimism/solc-transpiler": "^0.0.1-alpha.28",
->>>>>>> 753e2cd7
     "@nomiclabs/buidler": "^1.4.4",
     "bn.js": "^5.1.3",
     "child_process": "^1.0.2",
